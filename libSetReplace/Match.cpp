--- conflicted
+++ resolved
@@ -5,12 +5,9 @@
 #include <random>
 #include <unordered_map>
 #include <utility>
-<<<<<<< HEAD
 #include <mutex>
 #include <thread>
 #include <atomic>
-=======
->>>>>>> 91c98fd1
 
 namespace SetReplace {
     class MatchComparator {
@@ -19,11 +16,7 @@
 
         template<typename T>
         static int compare(T a, T b) {
-<<<<<<< HEAD
-            return a < b ? -1 : static_cast<bool>(a > b);
-=======
             return a < b ? -1 : static_cast<int>(a > b);
->>>>>>> 91c98fd1
         }
 
      public:
@@ -59,11 +52,7 @@
                 case Matcher::OrderingFunction::ExpressionIDs:
                     return compareUnsortedIDs(a, b);
 
-<<<<<<< HEAD
-                case Matcher::OrderingFunction::RuleID:
-=======
                 case Matcher::OrderingFunction::RuleIndex:
->>>>>>> 91c98fd1
                     return compare(a->rule, b->rule);
 
                 default:
@@ -73,18 +62,11 @@
 
         static int compareVectors(const std::vector<ExpressionID>& first, const std::vector<ExpressionID>& second) {
             const auto mismatchingIterators = std::mismatch(first.begin(), first.end(), second.begin(), second.end());
-<<<<<<< HEAD
-            if (mismatchingIterators.first != first.end() && mismatchingIterators.second != second.end())
-                return compare(*mismatchingIterators.first, *mismatchingIterators.second);
-            else
-                return compare(first.size(), second.size());
-=======
             if (mismatchingIterators.first != first.end() && mismatchingIterators.second != second.end()) {
                 return compare(*mismatchingIterators.first, *mismatchingIterators.second);
             } else {
                 return compare(first.size(), second.size());
             }
->>>>>>> 91c98fd1
         }
 
         static int compareSortedIDs(const MatchPtr& a, const MatchPtr& b, const bool reverseOrder) {
@@ -127,20 +109,12 @@
         }
     };
 
-<<<<<<< HEAD
-    class MatchEquality  {
-     public:
-        size_t operator()(const MatchPtr& a, const MatchPtr& b) const {
-            if (a->rule != b->rule || a->inputExpressions.size() != b->inputExpressions.size())
-                return false;
-=======
     class MatchEquality {
      public:
         size_t operator()(const MatchPtr& a, const MatchPtr& b) const {
             if (a->rule != b->rule || a->inputExpressions.size() != b->inputExpressions.size()) {
                 return false;
             }
->>>>>>> 91c98fd1
 
             const auto mismatchedIterators = std::mismatch(a->inputExpressions.begin(), a->inputExpressions.end(),
                                                            b->inputExpressions.begin(), b->inputExpressions.end());
@@ -178,7 +152,6 @@
         std::mt19937 randomGenerator_;
         MatchPtr nextMatch_;
 
-<<<<<<< HEAD
         /**
          * This variable is typically monitored in abortFunc such that other threads can check if they should abort.
          * It is volatile, but not atomic because it is locked before being written to.
@@ -192,8 +165,6 @@
          */
         mutable std::mutex matchMutex;
 
-=======
->>>>>>> 91c98fd1
      public:
         Implementation(const std::vector<Rule>& rules,
                        AtomsIndex& atomsIndex,
@@ -204,7 +175,6 @@
             atomsIndex_(atomsIndex),
             getAtomsVector_(std::move(getAtomsVector)),
             matchQueue_(orderingSpec),
-<<<<<<< HEAD
             randomGenerator_(randomSeed),
             currentError(None) {}
 
@@ -238,14 +208,6 @@
                 Error toThrow(currentError);
                 currentError = None;
                 throw toThrow;
-=======
-            randomGenerator_(randomSeed) {}
-
-        void addMatchesInvolvingExpressions(const std::vector<ExpressionID>& expressionIDs,
-                                            const std::function<bool()>& shouldAbort) {
-            for (size_t i = 0; i < rules_.size(); ++i) {
-                addMatchesForRule(expressionIDs, static_cast<RuleID>(i), shouldAbort);
->>>>>>> 91c98fd1
             }
 
             chooseNextMatch();
@@ -284,15 +246,8 @@
         std::vector<MatchPtr> allMatches() const {
             std::vector<MatchPtr> result;
             for (const auto& exampleAndBucket : matchQueue_) {
-<<<<<<< HEAD
-                result.reserve(result.size() + exampleAndBucket.second.second.size());
-                for (const auto& matchPtr : exampleAndBucket.second.second) {
-                    result.emplace_back(matchPtr);
-                }
-=======
                 result.insert(result.end(), exampleAndBucket.second.second.begin(),
                               exampleAndBucket.second.second.end());
->>>>>>> 91c98fd1
             }
             return result;
         }
@@ -304,7 +259,6 @@
             const auto& ruleInputExpressions = rules_[ruleID].inputs;
             for (size_t i = 0; i < ruleInputExpressions.size(); ++i) {
                 const Match emptyMatch{ruleID, std::vector<ExpressionID>(ruleInputExpressions.size(), -1)};
-<<<<<<< HEAD
                 try {
                     completeMatchesStartingWithInput(emptyMatch, ruleInputExpressions, i, expressionIDs, shouldAbort);
                 } catch (Error e) {
@@ -317,9 +271,6 @@
 
                     return;
                 }
-=======
-                completeMatchesStartingWithInput(emptyMatch, ruleInputExpressions, i, expressionIDs, shouldAbort);
->>>>>>> 91c98fd1
             }
         }
 
@@ -383,10 +334,7 @@
             // careful, don't create different pointers to the same match!
             const auto matchPtr = std::make_shared<Match>(newMatch);
 
-<<<<<<< HEAD
             std::lock_guard<std::mutex> lock(matchMutex);
-=======
->>>>>>> 91c98fd1
             if (!allMatches_.insert(matchPtr).second)
                 return;
 
@@ -503,12 +451,8 @@
                      const std::function<AtomsVector(ExpressionID)>& getAtomsVector,
                      const OrderingSpec& orderingSpec,
                      const unsigned int randomSeed)
-<<<<<<< HEAD
-        : implementation_(new Implementation(rules, atomsIndex, getAtomsVector, orderingSpec, randomSeed)) {}
-=======
         : implementation_(std::make_shared<Implementation>(rules, atomsIndex, getAtomsVector, orderingSpec, randomSeed))
         {}
->>>>>>> 91c98fd1
 
     void Matcher::addMatchesInvolvingExpressions(const std::vector<ExpressionID>& expressionIDs,
                                                  const std::function<bool()>& shouldAbort) {
@@ -548,19 +492,11 @@
             }
         }
 
-<<<<<<< HEAD
-        for (auto& av : atomsToReplace) {
-            for (auto& a : av) {
-                const auto matchIterator = match.find(a);
-                if (matchIterator != match.end()) {
-                    a = matchIterator->second;
-=======
         for (auto& atomsVectorToReplace : atomsToReplace) {
             for (auto& atomToReplace : atomsVectorToReplace) {
                 const auto matchIterator = match.find(atomToReplace);
                 if (matchIterator != match.end()) {
                     atomToReplace = matchIterator->second;
->>>>>>> 91c98fd1
                 }
             }
         }
